--- conflicted
+++ resolved
@@ -3,50 +3,6 @@
 class HTMLRenderer(object):
     def __init__(self):
         self.render_map = {
-<<<<<<< HEAD
-            'Strong': '<strong>{_inner}</strong>',
-            'Emphasis': '<em>{_inner}</em>',
-            'InlineCode': '<code>{_inner}</code>',
-            'RawText': '{_escape}',
-            'Strikethrough': '<del>{_inner}</del>',
-            'Image': '<img src="{src}" title="{title}" alt="{alt}">',
-            'Link': '<a href="{target}">{_inner}</a>',
-            'EscapeSequence': '{_escape}',
-
-            'Heading': '<h{level}>{_inner}</h{level}>',
-            'Quote': '<blockquote>{_inner}</blockquote>',
-            'Paragraph': '<p>{_inner}</p>',
-            'BlockCode': ('<pre><code class="lang-{language}">{_inner}'
-                          '</code></pre>'),
-            'List': '<{_tag}{_attr}>{_inner}</{_tag}>',
-            'ListItem': '<li>{_inner}</li>',
-            'Document': '<html><body>{_inner}</body></html>'
-        }
-
-    def render(self, token):
-        token_type = type(token).__name__
-        template = self.render_map[token_type]
-        if hasattr(token, 'children'): self.inner_helper(token)
-        if hasattr(token, 'content'): self.escape_helper(token)
-        if token_type == 'List': self.list_helper(token)
-        if token_type == 'TableCell': self.table_cell_helper(token)
-        return template.format(**token.__dict__)
-
-    def inner_helper(self, token):
-        inner = [ self.render(child) for child in token.children ]
-        token._inner = ''.join(inner)
-
-    def escape_helper(self, token):
-        token._escape = html.escape(token.content)
-
-    def list_helper(self, token):
-        if hasattr(token, 'start'):
-            token._tag = 'ol'
-            token._attr = ' start="{}"'.format(token.start)
-        else:
-            token._tag = 'ul'
-            token._attr = ''
-=======
                 'Strong':         self.render_strong,
                 'Emphasis':       self.render_emphasis,
                 'InlineCode':     self.render_inline_code,
@@ -160,5 +116,4 @@
 
     def render_document(self, token):
         tp = '<html><body>{inner}</body></html>'
-        return tp.format(inner=self.render_inner(token))
->>>>>>> f2a1dcb4
+        return tp.format(inner=self.render_inner(token))